

<<<<<<< HEAD
# src = n4631
src = pre-toronto
=======
src = n4675
>>>>>>> d4bc6eb6

all: pdf html

pdf: ${src}.md
	pandoc ${src}.md -o ${src}.pdf

html: ${src}.md
	pandoc ${src}.md -o ${src}.html


clean:
	rm -f ${src}.pdf ${src}.html
<|MERGE_RESOLUTION|>--- conflicted
+++ resolved
@@ -1,11 +1,8 @@
 
 
-<<<<<<< HEAD
 # src = n4631
+# src = n4675
 src = pre-toronto
-=======
-src = n4675
->>>>>>> d4bc6eb6
 
 all: pdf html
 
