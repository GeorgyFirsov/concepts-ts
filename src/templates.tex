--- conflicted
+++ resolved
@@ -1286,801 +1286,3 @@
 has been considered (\ref{temp.func.order}), deduction fails 
 and, in the declaration cases, the program is ill-formed.
 \end{quote}
-<<<<<<< HEAD
-
-%%
-%% Template constraints
-%%
-\rSec1[temp.constr]{Template constraints}
-
-Add this section after 14.8.
-
-\begin{quote}
-
-\pnum
-\enternote
-This section defines the meaning of constraints on template arguments, including
-the translation of \grammarterm{constraint-expression}{}s
-into constraints (\ref{temp.constr.expr}),
-and also the abstract syntax, satisfaction, and subsumption of those 
-constraints (\ref{temp.constr.op}, \ref{temp.constr.atom}).
-\exitnote
-
-\pnum
-A \defn{constraint} is a sequence of logical operations and 
-operands that specifies requirements on template arguments.
-\enternote The operands of a logical operation are constraints. \exitnote
-
-\pnum
-After substitution, a constraint is \defn{satisfied} if and only if 
-it and all of its operands are satisfied according to the evaluation 
-rules described in \ref{temp.constr.op} and \ref{temp.constr.atom}.
-% 
-If the substitution of template arguments into a constraint fails, 
-that constraint is not satisfied.
-% 
-\enternote
-Substitution into a constraint may yield a well-formed constraint that
-contains ill-formed expressions or types. This may happen, for
-example, in the substitution into expression constraints
-(\ref{temp.constr.atom.expr}) and type constraints
-(\ref{temp.constr.atom.type}).
-\exitnote
-
-\pnum
-A constraint \tcode{P} is said to \defn{subsume} another constraint \tcode{Q} 
-if, informally, it can be determined that \tcode{P} implies \tcode{Q}, up to 
-the equivalence of types and expressions in atomic constraints.
-\ref{temp.constr.atom}. 
-% 
-\enternote
-Subsumption does not determine, for example, if the predicate 
-constraint (\ref{temp.constr.atom.pred}) 
-\tcode{N \% 2 == 1} subsumes \tcode{N \& 1} for 
-some integral template argument, \tcode{N}. 
-\exitnote
-% 
-The rules determining when one constraint subsumes another is given
-in \ref{temp.constr.order}, and subsumption
-rules for each kind of atomic constraint are given in
-\ref{temp.constr.atom}.
-
-
-%%
-%% Logical operations
-%%
-\rSec2[temp.constr.op]{Logical operations}
-
-\pnum
-There are two logical operations on constraints: conjunction
-and disjunction.
-% 
-\enternote 
-These logical operations have no corresponding C++ syntax.
-For the purpose of exposition, conjunction is spelled
-using the symbol $\land$ and disjunction is spelled using the 
-symbol $\lor$. Grouping of constraints is shown using parentheses.
-\exitnote
-
-\pnum
-A \defn{conjunction} is a logical operation taking two 
-operands. A conjunction of constraints is satisfied if and only 
-if both operands are satisfied.
-
-\pnum
-A \defn{disjunction} is a logical operation taking two 
-operands. A disjunction of constraints is satisfied if and only 
-if either operand is satisfied or both operands are satisfied.
-
-%%
-%% Atomic constraints
-%%
-\rSec2[temp.constr.atom]{Atomic constraints}
-
-Any constraint that is not a conjunction or disjunction is an
-\defn{atomic constraint}.
-
-%%
-%% Predicate constraints
-%%
-\rSec3[temp.constr.atom.pred]{Predicate constraints}
-
-\pnum
-A \defn{predicate constraint} is an atomic constraint
-that evaluates a prvalue constant expression of type \tcode{bool}
-(\cxxref{expr.const}).
-% 
-The constraint is satisfied if and only if the expression 
-evaluates to \tcode{true}.
-% 
-\enternote
-Predicate constraints allow the definition of template requirements
-in terms of constant expressions. This allows the specification 
-constraints on non-type template arguments and template template 
-arguments.
-\exitnote
-% 
-\enterexample
-\begin{codeblock}
-template<typename T> concept bool C = sizeof(T) == 4 && !true;
-\end{codeblock}
-Here, \tcode{sizeof(T) == 4} and \tcode{!true} are 
-predicate constraints required by the concept, \tcode{C}.
-\exitexample
-
-\pnum
-A predicate constraint \tcode{P} subsumes another predicate constraint 
-\tcode{Q} if and only if \tcode{P} and \tcode{Q} are equivalent 
-\grammarterm{constraint-expression}{}s (\ref{temp.constr.expr}).
-% 
-\enterexample
-The predicate \tcode{M >= 0} does not subsume the predicate
-\tcode{M > 0} because they are not equivalent
-\grammarterm{constraint-expressions}.
-\exitexample
-
-
-
-%%
-%% Expression constraints
-%%
-\rSec3[temp.constr.atom.expr]{Expression constraints}
-
-\pnum
-An \defn{expression constraint} is an atomic constraint
-that specifies a requirement on the formation of an
-\grammarterm{expression} \tcode{E}
-through substitution of template arguments.
-% 
-An expression constraint is satisfied if substitution 
-yielding \tcode{E} did not fail. 
-% 
-Within an expression constraint, \tcode{E} is an unevaluated 
-operand (Clause \ref{expr}).
-% 
-\enternote
-An expression constraint is introduced by the \grammarterm{expression} in 
-either a \grammarterm{simple-requirement} (\ref{expr.prim.req.simple})
-or \grammarterm{compound-requirement} (\ref{expr.prim.req.compound})
-of a \grammarterm{requires-expression}.
-\exitnote
-% 
-\enterexample
-\begin{codeblock}
-template<typename T> concept bool C = requires (T t) { ++t; };
-\end{codeblock}
-The concept \tcode{C} introduces an expression constraint for 
-the expression \tcode{++t}.
-% 
-The type argument \tcode{int} satisfies this constraint because the
-the expression \tcode{++t} is valid after substituting \tcode{int}
-for \tcode{T}.
-\exitexample
-
-\pnum
-An expression constraint \tcode{P} subsumes another expression constraint 
-\tcode{Q} if and only if the \grammarterm{expression}{}s of \tcode{P}
-and \tcode{Q} are equivalent (\ref{temp.over.link}). 
-
-
-%%
-%% Type constraints
-%%
-\rSec3[temp.constr.atom.type]{Type constraints}
-
-\pnum
-A \defn{type constraint} is an atomic constraint that specifies a requirement 
-on the formation of a type \tcode{T} through the substitution of template 
-arguments.
-% 
-A type constraint is satisfied if and only \tcode{T} is non-dependent, meaning 
-that the substitution yielding \tcode{T} did not fail.
-% 
-\enternote
-A type constraint is introduced by the \grammarterm{typename-specifier} in a
-\grammarterm{type-requirement} of a \grammarterm{requires-expression}
-(\ref{expr.prim.req.type}).
-\exitnote
-% 
-\enterexample
-\begin{codeblock}
-template<typename T> concept bool C = requires () { typename T::type; };
-\end{codeblock}
-The concept \tcode{C} introduces a type constraint for the 
-type name \tcode{T::type}.
-% 
-The type \tcode{int} does not satisfy this constraint
-because substitution of that type into the constraint results in a
-substitution failure; \tcode{typename int::type} is ill-formed.
-\exitexample
-
-\pnum
-A type constraint that names a class template specialization 
-does not require that type to be complete 
-(\cxxref{basic.types}).
-
-\pnum
-A type constraint \tcode{P} subsumes another type
-constraint \tcode{Q} if and only if the types in \tcode{P}
-and \tcode{Q} are equivalent 
-(\cxxref{temp.type}).
-
-
-%%
-%% Implicit conversion constraints
-%%
-\rSec3[temp.constr.atom.conv]{Implicit conversion constraints}
-
-\pnum
-An \defn{implicit conversion constraint} is an atomic constraint that 
-specifies a requirement on the implicit conversion of an \grammarterm{expression}
-\tcode{E} to a type \tcode{T}. 
-% 
-The constraint is satisfied if and only if \tcode{E} is implicitly convertible 
-to \tcode{T} (Clause~\cxxref{conv}).
-
-\enternote
-A conversion constraint is introduced by a \grammarterm{trailing-return-type} 
-in a \grammarterm{compound-requirement} when the 
-\grammarterm{trailing-return-type} contains no placeholders 
-(\ref{expr.prim.req.compound}).
-\exitnote
-
-\enterexample
-\begin{codeblock}
-template<typename T> concept bool C = 
-  requires (T a, T b) {
-    { a == b } -> bool;
-  };
-\end{codeblock}
-The \grammarterm{compound-requirement} in the
-\grammarterm{requires-expression} of \tcode{C} introduces two atomic 
-constraints: an expression constraint for \tcode{a == b}, and the implicit 
-conversion constraint that the expression \tcode{a == b} is implicitly 
-convertible to \tcode{bool}.
-\exitexample
-
-\pnum
-An implicit conversion constraint \tcode{P} subsumes another implicit 
-conversion constraint \tcode{Q} if and only if the \grammarterm{expression}{}s 
-of \tcode{P} and \tcode{Q} are equivalent (\ref{temp.over.link}) and the types
-of \tcode{P} and \tcode{Q} are equivalent (\cxxref{temp.type}).
-
-
-%%
-%% Argument deduction constraints
-%%
-\rSec3[temp.constr.atom.deduct]{Argument deduction constraints}
-
-\pnum
-An \defn{argument deduction constraint} is an atomic
-constraint that specifies a requirement on 
-the usability of an \grammarterm{expression} 
-\tcode{E} as an argument to an invented abbreviated
-function template \tcode{F} (\ref{dcl.fct}),
-where \tcode{F} has a single parameter formed from a type that 
-includes placeholders 
-(\ref{dcl.spec.auto}).
-% 
-\enternote
-An argument deduction constraint is introduced by a
-\grammarterm{trailing-return-type} in a
-\grammarterm{compound-requirement} when the
-\grammarterm{trailing-type-specifier-seq}
-contains at least one placeholder
-(\ref{expr.prim.req.compound}).
-\exitnote
-% 
-\enterexample
-\begin{codeblock}
-template<typename T>
-concept bool C1() { return true; }
-
-template<typename T>
-concept bool C2() { return requires(T t) { {*t} -> const C1& x; }; }
-\end{codeblock}
-The invented function template for the
-\grammarterm{compound-requirement} in
-\tcode{C2} is:
-\begin{codeblock}
-void F(const C1& x);
-\end{codeblock}
-\exitexample
-% 
-The constraint is satisfied if and only if \tcode{F}
-is selected by overload resolution for the call \tcode{F(E)}
-(\ref{over.match}).
-% 
-\enternote
-Overload resolution selects \tcode{F} only when template 
-argument deduction succeeds and \tcode{F}'s associated 
-constraints are satisfied.
-\exitnote
-
-\pnum
-An argument deduction constraint \tcode{P} subsumes another argument deduction 
-constraint \tcode{Q} if and only if the \grammarterm{expression}{}s of
-\tcode{P} and \tcode{Q} are equivalent (\ref{temp.over.link}), and the types
-of \tcode{P} and \tcode{Q} are equivalent (\cxxref{temp.type}). 
-
-
-%%
-%% Exception constraints
-%%
-\rSec3[temp.constr.atom.noexcept]{Exception constraints}
-
-\pnum
-An \defn{exception constraint} is an atomic constraint
-for an expression \tcode{E} that is satisfied if and only
-if the expression \tcode{noexcept(E)} is \tcode{true}
-(\cxxref{expr.unary.noexcept}).
-% 
-\enternote
-Constant expression constraints are introduced by a
-\grammarterm{compound-requirement} that
-includes the \tcode{noexcept} specifier
-(\ref{expr.prim.req.compound}).
-\exitnote
-
-
-\pnum
-An exception constraint \tcode{P} subsumes another
-exception constraint \tcode{Q} if and only if the
-\grammarterm{expression}{}s of \tcode{P}
-and \tcode{Q} are equivalent 
-(\ref{temp.over.link}).
-
-
-
-%%
-%% Partial ordering by constraints
-%%
-\rSec2[temp.constr.order]{Partial ordering by constraints}
-
-\pnum
-In order to determine if a constraint \tcode{P} subsumes a constraint
-\tcode{Q}, transform \tcode{P} into disjunctive normal form, 
-and transform \tcode{Q} into conjunctive normal form\footnote{
-A constraint is in disjunctive normal form when it is a disjunction of
-clauses where each clause is a conjunction of atomic constraints. 
-% 
-Similarly, a constraint is in conjunctive normal form when it is a conjunction 
-of clauses where each each clause is disjunction of atomic constraints.
-\enterexample
-Let \tcode{A}, \tcode{B}, and \tcode{C} be atomic
-constraints. 
-% 
-The constraint \tcode{A} $\land$ (\tcode{B} $\lor$ \tcode{C}) is in 
-conjunctive normal form.
-% 
-Its conjunctive clauses are \tcode{A} and (\tcode{B} $\lor$ \tcode{C}).
-% 
-The disjunctive normal form of the constraint
-\tcode{A} $\land$ (\tcode{B} $\lor$ \tcode{C}) 
-is
-(\tcode{A} $\land$ \tcode{B}) $\lor$ (\tcode{A} $\land$ \tcode{C}).
-% 
-Its disjunctive clauses are (\tcode{A} $\land$ \tcode{B}) and 
-(\tcode{A} $\land$ \tcode{C}).
-\exitexample
-}.
-% 
-The disjunctive normal form of \tcode{P} subsumes the conjunctive normal 
-form of \tcode{Q} if and only if every disjunctive clause in \tcode{P$i$} 
-subsumes each conjunctive clause in \tcode{Q$j$}.
-% 
-A disjunctive clause \tcode{P$i$} subsumes a conjunctive clause
-\tcode{Q$j$} when each atomic constraint in \tcode{P$i$} subsumes any atomic 
-constraint in \tcode{Q$j$}.
-% 
-The rules for determining whether one atomic constraint subsumes
-another are defined for each kind of atomic constraint
-(\ref{temp.constr.atom}).
-% 
-\enterexample
-Let \tcode{A} and \tcode{B} be
-predicate constraints (\ref{temp.constr.atom.pred}).
-% 
-The constraint \tcode{A $\land$ B} subsumes \tcode{A}, 
-but \tcode{A} does not subsume \tcode{A $\land$ B}. 
-% 
-The constraint \tcode{A} subsumes \tcode{A $\lor$ B}, but
-\tcode{A $\lor$ B} does not subsume code \tcode{A}. 
-% 
-Also, any constraint \tcode{P} subsumes itself.
-\exitexample
-
-
-\pnum
-The subsumption relation defines a partial ordering on constraints. 
-This partial ordering is used to determine
-% 
-\begin{itemize}
-\item the best viable candidate of non-template functions
-     (\ref{over.match.best}), 
-\item the address of a non-template function
-     (\ref{over.over}), 
-\item the matching of template template arguments
-     (\ref{temp.arg.template}), 
-\item the partial ordering of class template specializations
-     (\ref{temp.class.order}), and
-\item the partial ordering of function templates
-     (\ref{temp.func.order}).
-\end{itemize}
-
-\pnum
-When two declarations \tcode{D1} and \tcode{D2} are
-partially ordered by their normalized constraints, \tcode{D1} is 
-\defn{more constrained} than \tcode{D2} if
-% 
-\begin{itemize}
-\item \tcode{D1} and \tcode{D2} are both constrained
-declarations and \tcode{D1}'s associated constraints subsume but 
-are not subsumed by those of \tcode{D2}; or
-
-\item \tcode{D1} is constrained and \tcode{D2} is
-unconstrained. 
-\end{itemize}
-% 
-\enterexample
-\begin{codeblock}
-template<typename T> concept bool C1 = requires(T t) { --t; };
-template<typename T> concept bool C2 = C1<T> && requires(T t) { *t; };
-
-template<C1 T> void f(T);       // \#1
-template<C2 T> void f(T);       // \#2
-template<typename T> void g(T); // \#3
-template<C1 T> void g(T);       // \#4
-
-f(0);       // selects \#1
-f((int*)0); // selects \#2
-g(true);    // selects \#3 because \tcode{C1<bool>} is not satisfied
-g(0);       // selects \#4
-\end{codeblock}
-\exitexample
-
-\pnum
-A declaration \tcode{D1} is \defn{at least as constrained}
-as another declaration \tcode{D2} when \tcode{D1} is more
-constrained than \tcode{D2}, and \tcode{D2} is not more
-constrained than \tcode{D1}.
-
-
-%%
-%% Constraint expressions
-%%
-\rSec2[temp.constr.expr]{Constraint expressions}
-
-\pnum
-Certain contexts require expressions that can be transformed
-into constraints through the process of \defn{normalization}.
-
-\begin{bnf}
-\nontermdef{constraint-expression}\br
-    logical-or-expression
-\end{bnf}
-
-\pnum
-A \grammarterm{constraint-expression} is \defn{normalized} by forming a 
-constraint as follows.
-
-\begin{itemize}
-\item The normalized form of \tcode{(P)} is the normalized form of 
-\tcode{P}.
-
-\item The normalized form of \tcode{P || Q} is
-the disjunction (\ref{temp.constr.op}) of the 
-normalized form of \tcode{P} and the normalized form of 
-\tcode{Q}.
-
-If, after substitution, overload resolution 
-(\ref{over.match}) selects a user-declared 
-\tcode{operator||}, the program is ill-formed.
-
-\item The normalized form of \tcode{P \&\& Q} is
-the conjunction (\ref{temp.constr.op}) of the 
-normalized form of \tcode{P} and the normalized form of
-\tcode{Q}.
-
-If, after substitution, overload resolution 
-(\ref{over.match}) selects a user-declared 
-\tcode{operator\&\&}, the program is ill-formed.
-
-\item The normalized form of a function call of the form
-\tcode{C<A$1$, A$2$, ..., A$N$>()},
-where \tcode{A$1$, A$2$, ..., A$N$}
-is a sequence of template arguments and \tcode{C} names a function
-concept (\ref{dcl.spec.concept}), is the result of 
-substituting the template arguments into the expression
-returned by \tcode{C}.
-
-\item The normalized form of an \grammarterm{id-expression}
-of the form \tcode{C<A$1$, A$2$, ..., A$N$>}
-where \tcode{A$1$, A$2$, ..., A$N$}
-is a sequence of template arguments and \tcode{C} names a variable
-concept (\ref{dcl.spec.concept}) is the result of 
-substituting the template arguments into the initializer
-of \tcode{C}.
-
-\item The normalized form of a 
-\grammarterm{requires-expression} 
-(\ref{expr.prim.req}) is
-the conjunction of constraints (\ref{temp.constr.op}) 
-introduced by the body of that expression.
-
-
-\item Otherwise, \tcode{E} is a predicate constraint 
-(\ref{temp.constr.atom.pred}). 
-% 
-After substitution, \tcode{E} shall be a converted constant 
-expression of type \tcode{bool}.
-
-\end{itemize}
-
-% Do we need a top-level conversion requirement for constraint expressions?
-
-\enternote
-A \grammarterm{constraint-expression} defines a subset of constant 
-expressions over which certain logical implications can be deduced during 
-translation.
-
-The prohibition against user-defined logical operators is intended to
-prevent the subversion of the logic used to partially order 
-constraints (\ref{temp.constr.order}).
-\exitnote
-
-% TODO: Make this a table.
-\enterexample
-\begin{codeblock}
-template<typename T> concept bool C1() { return sizeof(T) == 1; }
-template<typename T> concept bool C2 = C1<T>() && 1 == 2;
-template<typename T> concept bool C3 = requires () { typename T::type; };
-
-// Expression      // Constraints
-C2<char>           sizeof(char) == 1 /* and */ 1 == 2
-C3<int>            /* type constraint for int::type */
-3 + 4              // error: not a constraint
-(bool)(3 + 4)      (bool)(3 + 4)
-\end{codeblock}
-In the normalized constraints, the expressions \tcode{sizeof(char) == 1}, 
-\tcode{1 == 2}, and \tcode{(bool)(3 + 4)} are predicate 
-constraints (\ref{temp.constr.atom.pred}). 
-
-The concept \tcode{C3} is normalized to a single type constraint
-(\ref{temp.constr.atom.type}) for the (ill-formed) 
-type \tcode{int::type}.
-
-The expression \tcode{3 + 4} is not a 
-\grammarterm{constraint-expression} because it does
-not satisfy the requirements for being normalized into a predicate 
-constraint.
-\exitexample
-
-
-%%
-%% Resolution of constrained-type-specifiers
-%%
-\rSec2[temp.constr.resolve]{Resolution of \grammarterm{constrained-type-specifier}{}s}
-
-\pnum
-Whenever an \grammarterm{identifier} is a \grammarterm{concept-name}, it is 
-necessary to determine a single concept referred to by the use of that name.
-% 
-\defn{Concept resolution} is the process of selecting a concept 
-from a set of concept definitions referred to by a concept name.
-
-Concept resolution is performed when a 
-\grammarterm{constrained-type-specifier} appears in
-the declaration of an abbreviated function (\ref{dcl.fct})
-or generic lambda (\ref{expr.prim.lambda}),
-in the \grammarterm{trailing-return-type} of a
-\grammarterm{compound-requirement}, the
-\grammarterm{constrained-type-specifier} of a
-\grammarterm{constrained-parameter}, or
-in a \grammarterm{template-introduction}.
-
-\pnum
-A concept is selected from a set of concepts based on a sequence
-of template argument patterns and a sequence of explicit
-template arguments. 
-% 
-A \defn{template argument pattern} is a kind of template argument 
-that is used to match the type and form of a template parameter from a 
-concept definition. A template argument pattern can be a pack expansion.
-% 
-A concept is selected from the set by matching the template
-argument patterns and explicit template arguments against the template 
-parameters of that concept.
-
-\pnum
-When selecting a concept for a \grammarterm{constrained-type-specifier},
-there is a single template argument pattern. 
-% 
-If the \grammarterm{constrained-type-specifier} appears in the declaration 
-of a \grammarterm{constrained-parameter} (\ref{temp.param}) and is
-followed by an ellipsis, the template argument pattern is a pack
-expansion.
-% 
-If the \grammarterm{constrained-type-specifier}
-is a \grammarterm{partial-concept-id} the explicit
-\grammarterm{template-arguments} are those in
-the \grammarterm{partial-concept-id}.
-% 
-When selecting a concept for a \grammarterm{concept-name} in a 
-\grammarterm{template-introduction}, there is one template argument pattern 
-for each \grammarterm{introduced-parameter}.
-% 
-If an \grammarterm{introduced-parameter} is
-preceded by an ellipsis, its corresponding template argument pattern
-is a pack expansion.
-% 
-\enterexample
-\begin{codeblock}
-template<typename T> concept bool C1() { return true; }
-template<typename T, typename U> concept bool C1() { return true; }
-template<typename... T> concept bool C2() { return true; }
-% 
-void f1(C1); 
-void f2(C1<int>);
-\end{codeblock}
-% 
-In the resolution of \tcode{C1} required by the declaration of \tcode{f1}, 
-there is a single template argument pattern and zero explicit template 
-arguments.
-% 
-For \tcode{f2} there is a single template argument pattern and the 
-single explicit template argument, \tcode{int}.
-\begin{codeblock}
-C1{T} void f3(T);
-C1{T, U} void f4(T);
-\end{codeblock}
-In the resolution required by the declaration of \tcode{f3}, there
-is a single template argument pattern; there are two in the resolution
-required by \tcode{f2}. There are zero explicit template arguments
-in the resolutions of \tcode{f1} and \tcode{f2}.
-\begin{codeblock}
-C2{...T} void f5();
-\end{codeblock}
-There is a single template argument pattern in the resolution of
-\tcode{f2}, and it is a pack expansion.
-\exitexample
-
-\pnum
-For each concept \tcode{C} in the concept set, each template 
-argument in the combined sequence of template argument patterns and explicit 
-template arguments is matched against the corresponding template parameter
-in the \grammarterm{template-parameter-list} of 
-\tcode{C} as follows.
-% 
-A template argument pattern that is not a parameter pack matches a 
-non-pack template parameter of any type and form. A template argument 
-pattern that is a parameter pack matches a template parameter pack
-whose pattern is any form.
-% 
-The remaining explicit arguments are matched against parameters
-as specified in \ref{temp.arg}.
-% 
-If any template argument patterns or explicit template arguments do not 
-match the corresponding parameter, \tcode{C} is removed from the set.
-% 
-If a single concept remains, it is the one selected by concept 
-resolution. Otherwise, the program is ill-formed. 
-% 
-\enterexample
-\begin{codeblock}
-template<typename T> concept bool C() { return true; }             // \#1
-template<typename T, typename U> concept bool C() { return true; } // \#2
-template<typename T> concept bool P() { return true; }
-template<int T> concept bool P() { return true; }
-template<<typename... Ts> concept bool Q = true;
-
-void f1(const C*);  // OK: \tcode{C} selects \#1
-void f2(C<char>);   // OK: \tcode{C<char>} selects \#2
-void f3(C<3>);      // error: no matching concept for \tcode{C<3>} (mismatched template arguments)
-void g1(P);         // error: resolution of \tcode{P} is ambiguous (\tcode{P} refers to two concepts)
-Q{...Ts} void q1(); // OK: selects \tcode{Q}
-Q{T} void q2();     // error: no matching concept (mismatched template arguments)
-\end{codeblock}
-\exitexample
-
-\pnum
-For the selected template, the set of template parameters corresponding
-to the matched template argument patterns are called the
-\defn{selected template parameters}. 
-% 
-In a \grammarterm{template-introduction} (\ref{temp.intro}), these
-are used to derive the declarations of introduced parameters.
-
-
-%%
-%% Constraint formation from constrained-type-specifiers
-%%
-\rSec2[temp.constr.form]{Constraint formation from \grammarterm{constrained-type-specifier}{}s}
-
-\pnum
-When a parameter of an abbreviated function template is declared
-with a \grammarterm{constrained-type-specifier},
-or in the declaration of a 
-\grammarterm{constrained-parameter},
-the \grammarterm{constrained-type-specifier}
-associates a \grammarterm{constraint-expression}
-with the respective function or template declaration.
-% 
-The formation of that \grammarterm{constraint-expression}
-is derived from the \grammarterm{constrained-type-specifier},
-the designated concept selected by concept resolution 
-(\ref{temp.constr.resolve}), and an 
-invented template parameter or a declared template parameter, called
-the \defn{target template parameter}.
-% 
-When the \grammarterm{constrained-type-specifier}
-appears in the declaration of a function parameter, the target template
-parameter is the one invented for the abbreviated function template
-(\ref{dcl.fct}).
-
-When the \grammarterm{constrained-type-specifier}
-appears in the declaration of a 
-\grammarterm{constrained-parameter},
-the target template parameter is the declared template parameter.
-
-
-\pnum
-Let \tcode{C} be the concept designated by the
-\grammarterm{constrained-type-specifier} (including its 
-\grammarterm{nested-name-specifier}, if any),
-let \tcode{P} be the prototype parameter of the designated
-concept, and let \tcode{X} be the target template parameter.
-% 
-Form a new template argument \tcode{A} from \tcode{X} as
-as follows. If \tcode{X} declares a parameter pack, and
-\tcode{P} declares a parameter pack, \tcode{A}
-is a pack expansion of \tcode{X}. Otherwise \tcode{A} is
-a template argument referring to \tcode{X}.
-% 
-Form a \grammarterm{template-id} \tcode{TT}
-as follows. 
-% 
-When the \grammarterm{constrained-type-specifier} is a 
-\grammarterm{partial-concept-id}, \tcode{TT} is 
-\tcode{C<A, Args>} where \tcode{Args} is the sequence of 
-\grammarterm{template-argument}{}s in the
-\grammarterm{partial-concept-id}.
-% 
-Otherwise, \tcode{TT} is \tcode{C<A, Args>}.
-% 
-Form an expression \tcode{E} from \tcode{TT}. If \tcode{C} refers to a 
-variable concept, \tcode{E} is the \grammarterm{id-expression} \tcode{TT}.
-% 
-If \tcode{C} refers to a function concept, \tcode{E} is the function call 
-\tcode{TT()}.
-
-\pnum
-The formed constraint is the fold expression \tcode{E1 \&\& E2 \&\& ... \&\& E$N$}
-when the prototype parameter \tcode{P} declares a template parameter pack and 
-the target template parameter \tcode{X} does not.
-% 
-Otherwise, the \grammarterm{constraint-expression} is \tcode{E}.
-% 
-% TODO: Add examples for constrained parameters 
-% TODO: Give an example with a nested name specifier.
-\enterexample
-\begin{codeblock}
-template<typename T> concept bool C1 = true;
-template<typename T, typename U> concept bool C2() { return true; }
-template<typename... Ts> concept bool C3;
-
-template<int> struct X { };
-
-void f1(C1&);     // associates \tcode{C1<T1>} with \tcode{f1}
-void f2(C2<int>); // associates \tcode{C2<T2, int>()} with \tcode{f2}
-void f3(C1...);   // associates \tcode{(C1<T1> \&\& ...)} with \tcode{f3}
-void f4(C3...);   // associates \tcode{C3<T1...>} with \tcode{f4}
-\end{codeblock}
-% 
-Here, \tcode{T1} and \tcode{T2} are invented type template parameters 
-corresponding to the prototype parameter of their respective designated 
-concepts.
-
-\end{quote}
-=======
->>>>>>> c4aa3eee
