--- conflicted
+++ resolved
@@ -88,15 +88,9 @@
 \setcounter{Paras}{8}
 \pnum
 A \grammarterm{constrained-parameter} declares a template parameter whose 
-<<<<<<< HEAD
-kind (type, non-type, template) and type match that of the prototype parameter \ref{dcl.spec.concept}
-of the concept designated by the \grammarterm{concept-name} of the
-\grammarterm{constrained-type-specifier}.
-=======
 kind (type, non-type, template) and type match that of the prototype parameter 
 of the concept designated by the \grammarterm{qualified-concept-name} 
 (\ref{dcl.spec.auto.constr}) in the \grammarterm{constrained-parameter}.
->>>>>>> 479d0891
 % 
 The designated concept is selected by the rules for concept resolution 
 described in \ref{temp.constr.resolve}.
@@ -273,11 +267,7 @@
 
 \item Declare a template parameter according to the rules for declaring a
       \grammarterm{constrained-parameter} in \ref{temp.param}, using
-<<<<<<< HEAD
-      \tcode{P} as the prototype parameter without ellipsis (if any).
-=======
       \tcode{P} as the prototype parameter and with no ellipsis.
->>>>>>> 479d0891
 
 \item If \tcode{I} includes an ellipsis, then the declared template parameter 
       is a template parameter pack.
@@ -298,11 +288,7 @@
                     // is not a template parameter pack
 
 C3{T} struct S2;     // OK: \tcode{T} is declared as \tcode{typename T}
-<<<<<<< HEAD
-C3{...Ts} struct S2; // OK: \tcode{Ts} is declared as \tcode{typename... Ts}
-=======
 C3{...Ts} struct S2; // OK: \tcode{Ts} is declared as \tcode{typename ... Ts}
->>>>>>> 479d0891
 \end{codeblock}
 \exitexample
 
